# Copyright 2014 The Oppia Authors. All Rights Reserved.
#
# Licensed under the Apache License, Version 2.0 (the "License");
# you may not use this file except in compliance with the License.
# You may obtain a copy of the License at
#
#      http://www.apache.org/licenses/LICENSE-2.0
#
# Unless required by applicable law or agreed to in writing, software
# distributed under the License is distributed on an "AS-IS" BASIS,
# WITHOUT WARRANTIES OR CONDITIONS OF ANY KIND, either express or implied.
# See the License for the specific language governing permissions and
# limitations under the License.

"""Base constants and handlers."""

import base64
import Cookie
import datetime
import hmac
import json
import logging
import os
import sys
import time
import traceback
import urlparse

import jinja2
import webapp2
from google.appengine.api import users

from core import counters
from core.domain import config_domain
from core.domain import config_services
from core.domain import obj_services
from core.domain import rights_manager
from core.domain import rte_component_registry
from core.domain import user_services
from core.platform import models
import feconf
import jinja_utils
import utils

current_user_services = models.Registry.import_current_user_services()
(user_models,) = models.Registry.import_models([models.NAMES.user])

ONE_DAY_AGO_IN_SECS = -24 * 60 * 60
DEFAULT_CSRF_SECRET = 'oppia csrf secret'
CSRF_SECRET = config_domain.ConfigProperty(
    'oppia_csrf_secret', {'type': 'unicode'},
    'Text used to encrypt CSRF tokens.', DEFAULT_CSRF_SECRET)
SITE_NAME = config_domain.ConfigProperty(
    'site_name', {'type': 'unicode'}, 'The site name', 'SITE_NAME')

BEFORE_END_HEAD_TAG_HOOK = config_domain.ConfigProperty(
    'before_end_head_tag_hook', {
        'type': 'unicode',
        'ui_config': {
            'rows': 7,
        },
    },
    'Code to insert just before the closing </head> tag in all pages.', '')
BEFORE_END_BODY_TAG_HOOK = config_domain.ConfigProperty(
    'before_end_body_tag_hook', {
        'type': 'unicode',
        'ui_config': {
            'rows': 7,
        },
    },
    'Code to insert just before the closing </body> tag in all pages.', '')

SIDEBAR_MENU_ADDITIONAL_LINKS = config_domain.ConfigProperty(
    'sidebar_menu_additional_links', {
        'type': 'list',
        'items': {
            'type': 'dict',
            'properties': [{
                'name': 'name',
                'description': 'Text of the menu item',
                'schema': {'type': 'unicode'},
            }, {
                'name': 'link',
                'description': 'The link to open in a new tab',
                'schema': {'type': 'unicode'},
            }, {
                'name': 'icon_filename',
                'description': (
                    'Filename of the menu icon (in /images/sidebar)'),
                'schema': {'type': 'unicode'},
            }]
        }
    },
    'Additional links to show in the sidebar menu.',
    default_value=[{
        'name': 'Blog',
        'link': 'http://site/blog/url',
        'icon_filename': 'comment.png',
    }])

SITE_FEEDBACK_FORM_URL = config_domain.ConfigProperty(
    'site_feedback_form_url', {'type': 'unicode'},
    'Site feedback form URL (leave blank if there is no such form)', '')

SHARING_OPTIONS = config_domain.ConfigProperty(
    'sharing_options', {
        'type': 'dict',
        'properties': [{
            'name': 'gplus',
            'schema': {
                'type': 'bool',
            }
        }, {
            'name': 'facebook',
            'schema': {
                'type': 'bool',
            }
        }, {
            'name': 'twitter',
            'schema': {
                'type': 'bool',
            }
        }]
    },
    'Sharing options to display in the editor view',
    default_value={
        'gplus': False,
        'facebook': False,
        'twitter': False,
    })

SOCIAL_MEDIA_BUTTONS = config_domain.ConfigProperty(
    'social_media_buttons', {
        'type': 'list',
        'items': {
            'type': 'dict',
            'properties': [{
                'name': 'link',
                'description': 'The link to open in a new tab',
                'schema': {'type': 'unicode'},
            }, {
                'name': 'icon_filename',
                'description': (
                    'Filename of the social media icon (in /images/social)'),
                'schema': {'type': 'unicode'},
            }]
        }
    },
    'Links and icon filenames for the social media buttons in the sidebar.',
    [])

DISABLED_EXPLORATIONS = config_domain.ConfigProperty(
    'disabled_explorations', {
        'type': 'list',
        'items': {
            'type': 'unicode'
        }
    },
    'IDs of explorations which should not be displayable in either the '
    'learner or editor views',
    [])


def require_user(handler):
    """Decorator that checks if a user is associated to the current session."""
    def test_login(self, **kwargs):
        """Checks if the user for the current session is logged in."""
        if not self.user_id:
            self.redirect(current_user_services.create_login_url(
                self.request.uri))
            return
        return handler(self, **kwargs)

    return test_login


def require_moderator(handler):
    """Decorator that checks if the current user is a moderator."""
    def test_is_moderator(self, **kwargs):
        """Check that the user is a moderator."""
        if not self.user_id:
            self.redirect(current_user_services.create_login_url(
                self.request.uri))
            return

        if not rights_manager.Actor(self.user_id).is_moderator():
            raise self.UnauthorizedUserException(
                'You do not have the credentials to access this page.')

        return handler(self, **kwargs)
    return test_is_moderator


def require_fully_signed_up(handler):
    """Decorator that checks if the user is logged in and has completed the
    signup process. If any of these checks fail, an UnauthorizedUserException
    is raised.
    """

    def test_registered_as_editor(self, **kwargs):
        """Check that the user has registered as an editor."""
        if (not self.user_id
                or self.username in config_domain.BANNED_USERNAMES.value
                or not user_services.has_fully_registered(self.user_id)):
            raise self.UnauthorizedUserException(
                'You do not have the credentials to access this page.')

        return handler(self, **kwargs)

    return test_registered_as_editor


def _clear_login_cookies(response_headers):
    # AppEngine sets the ACSID cookie for http:// and the SACSID cookie
    # for https:// . We just unset both below.
    cookie = Cookie.SimpleCookie()
    for cookie_name in ['ACSID', 'SACSID']:
        cookie = Cookie.SimpleCookie()
        cookie[cookie_name] = ''
        cookie[cookie_name]['expires'] = (
            datetime.datetime.utcnow() +
            datetime.timedelta(seconds=ONE_DAY_AGO_IN_SECS)
        ).strftime('%a, %d %b %Y %H:%M:%S GMT')
        response_headers.add_header(*cookie.output().split(': ', 1))


class LogoutPage(webapp2.RequestHandler):

    def get(self):
        """Logs the user out, and returns them to a specified page or the home
        page.
        """
        # The str conversion is needed, otherwise an InvalidResponseError
        # asking for the 'Location' header value to be str instead of
        # 'unicode' will result.
        url_to_redirect_to = str(self.request.get('return_url') or '/')
        _clear_login_cookies(self.response.headers)

        if feconf.DEV_MODE:
            self.redirect(users.create_logout_url(url_to_redirect_to))
        else:
            self.redirect(url_to_redirect_to)


class BaseHandler(webapp2.RequestHandler):
    """Base class for all Oppia handlers."""

    # Whether to check POST and PUT payloads for CSRF tokens prior to
    # processing them. Can be overridden by subclasses if this check is
    # not necessary.
    REQUIRE_PAYLOAD_CSRF_CHECK = True
    # Specific page name to use as a key for generating CSRF tokens. This name
    # must be overwritten by subclasses. This represents both the source
    # page name and the destination page name.
    # TODO(sll): A weakness of the current approach is that the source and
    # destination page names have to be the same. Consider fixing this.
    PAGE_NAME_FOR_CSRF = ''
    # Whether the page includes a button for creating explorations. If this is
    # set to True, a CSRF token for that button will be generated. This is
    # needed because "create exploration" requests can come from multiple
    # pages.
    PAGE_HAS_CREATE_EXP_REQUEST = False
    # Whether to redirect requests corresponding to a logged-in user who has
    # not completed signup in to the signup page. This ensures that logged-in
    # users have agreed to the latest terms.
    REDIRECT_UNFINISHED_SIGNUPS = True

    @webapp2.cached_property
    def jinja2_env(self):
        return jinja_utils.get_jinja_env(feconf.FRONTEND_TEMPLATES_DIR)

    def __init__(self, request, response):  # pylint: disable=super-init-not-called
        # Set self.request, self.response and self.app.
        self.initialize(request, response)

        self.start_time = datetime.datetime.utcnow()

        # Initializes the return dict for the handlers.
        self.values = {}

        self.user = current_user_services.get_current_user()
        self.user_id = current_user_services.get_user_id(
            self.user) if self.user else None
        self.username = None
        self.has_seen_editor_tutorial = False
        self.partially_logged_in = False
        self.values['profile_picture_data_url'] = None
        self.preferred_site_language_code = None

        if self.user_id:
            email = current_user_services.get_user_email(self.user)
            user_settings = user_services.get_or_create_user(
                self.user_id, email)
            self.values['user_email'] = user_settings.email

            if (self.REDIRECT_UNFINISHED_SIGNUPS and not
                    user_services.has_fully_registered(self.user_id)):
                _clear_login_cookies(self.response.headers)
                self.partially_logged_in = True
                self.user_id = None
            else:
                self.username = user_settings.username
                self.preferred_site_language_code = (
                    user_settings.preferred_site_language_code)
                self.values['username'] = self.username
                self.values['profile_picture_data_url'] = (
                    user_settings.profile_picture_data_url)
                if user_settings.last_started_state_editor_tutorial:
                    self.has_seen_editor_tutorial = True

        self.is_moderator = rights_manager.Actor(self.user_id).is_moderator()
        self.is_admin = rights_manager.Actor(self.user_id).is_admin()
        self.is_super_admin = (
            current_user_services.is_current_user_super_admin())

        self.values['is_moderator'] = self.is_moderator
        self.values['is_admin'] = self.is_admin
        self.values['is_super_admin'] = self.is_super_admin

        if self.request.get('payload'):
            self.payload = json.loads(self.request.get('payload'))
        else:
            self.payload = None

    def dispatch(self):
        """Overrides dispatch method in webapp2 superclass."""
        # If the request is to the old demo server, redirect it permanently to
        # the new demo server.
        if self.request.uri.startswith('https://oppiaserver.appspot.com'):
            self.redirect('https://oppiatestserver.appspot.com', True)
            return

        # In DEV_MODE, clearing cookies does not log out the user, so we
        # force-clear them by redirecting to the logout URL.
        if feconf.DEV_MODE and self.partially_logged_in:
            self.redirect(users.create_logout_url(self.request.uri))
            return

        if self.payload is not None and self.REQUIRE_PAYLOAD_CSRF_CHECK:
            try:
                if not self.PAGE_NAME_FOR_CSRF:
                    raise Exception('No CSRF page name specified for this '
                                    'handler.')

                csrf_token = self.request.get('csrf_token')
                if not csrf_token:
                    raise Exception(
                        'Missing CSRF token. Changes were not saved. '
                        'Please report this bug.')

                is_csrf_token_valid = CsrfTokenManager.is_csrf_token_valid(
                    self.user_id, self.PAGE_NAME_FOR_CSRF, csrf_token)

                if not is_csrf_token_valid:
                    raise self.UnauthorizedUserException(
                        'Your session has expired, and unfortunately your '
                        'changes cannot be saved. Please refresh the page.')
            except Exception as e:
                logging.error(
                    '%s: page name %s, payload %s',
                    e, self.PAGE_NAME_FOR_CSRF, self.payload)

                return self.handle_exception(e, self.app.debug)

        super(BaseHandler, self).dispatch()

    def get(self, *args, **kwargs):  # pylint: disable=unused-argument
        """Base method to handle GET requests."""
        raise self.PageNotFoundException

    def post(self, *args):  # pylint: disable=unused-argument
        """Base method to handle POST requests."""
        raise self.PageNotFoundException

    def put(self, *args):  # pylint: disable=unused-argument
        """Base method to handle PUT requests."""
        raise self.PageNotFoundException

    def delete(self, *args):  # pylint: disable=unused-argument
        """Base method to handle DELETE requests."""
        raise self.PageNotFoundException

    def render_json(self, values):
        self.response.content_type = 'application/javascript; charset=utf-8'
        self.response.headers['Content-Disposition'] = (
            'attachment; filename="oppia-attachment.txt"')
        self.response.headers['Strict-Transport-Security'] = (
            'max-age=31536000; includeSubDomains')
        self.response.headers['X-Content-Type-Options'] = 'nosniff'

        json_output = json.dumps(values, cls=utils.JSONEncoderForHTML)
        self.response.write('%s%s' % (feconf.XSSI_PREFIX, json_output))

        # Calculate the processing time of this request.
        duration = datetime.datetime.utcnow() - self.start_time
        processing_time = duration.seconds + duration.microseconds / 1E6

        counters.JSON_RESPONSE_TIME_SECS.inc(increment=processing_time)
        counters.JSON_RESPONSE_COUNT.inc()

    def render_template(
            self, filename, values=None, iframe_restriction='DENY',
            redirect_url_on_logout=None):
        if values is None:
            values = self.values

        scheme, netloc, path, _, _ = urlparse.urlsplit(self.request.uri)

        values.update({
            'ALL_CATEGORIES': feconf.ALL_CATEGORIES,
            'ALL_LANGUAGE_CODES': feconf.ALL_LANGUAGE_CODES,
            'BEFORE_END_HEAD_TAG_HOOK': jinja2.utils.Markup(
                BEFORE_END_HEAD_TAG_HOOK.value),
            'BEFORE_END_BODY_TAG_HOOK': jinja2.utils.Markup(
                BEFORE_END_BODY_TAG_HOOK.value),
            'CAN_SEND_ANALYTICS_EVENTS': feconf.CAN_SEND_ANALYTICS_EVENTS,
            'DEFAULT_LANGUAGE_CODE': feconf.ALL_LANGUAGE_CODES[0]['code'],
            'DEV_MODE': feconf.DEV_MODE,
            'DOMAIN_URL': '%s://%s' % (scheme, netloc),
            'ACTIVITY_STATUS_PRIVATE': (
                rights_manager.ACTIVITY_STATUS_PRIVATE),
            'ACTIVITY_STATUS_PUBLIC': (
                rights_manager.ACTIVITY_STATUS_PUBLIC),
            'ACTIVITY_STATUS_PUBLICIZED': (
                rights_manager.ACTIVITY_STATUS_PUBLICIZED),
            'FULL_URL': '%s://%s/%s' % (scheme, netloc, path),
            'INVALID_NAME_CHARS': feconf.INVALID_NAME_CHARS,
            # TODO(sll): Consider including the obj_editor html directly as
            # part of the base HTML template?
            'OBJECT_EDITORS_JS': jinja2.utils.Markup(
                obj_services.get_all_object_editor_js_templates()),
            'RTE_COMPONENT_SPECS': (
                rte_component_registry.Registry.get_all_specs()),
            'SHOW_CUSTOM_PAGES': feconf.SHOW_CUSTOM_PAGES,
            'SIDEBAR_MENU_ADDITIONAL_LINKS': (
                SIDEBAR_MENU_ADDITIONAL_LINKS.value),
            'SITE_FEEDBACK_FORM_URL': SITE_FEEDBACK_FORM_URL.value,
            'SITE_NAME': SITE_NAME.value,
            'SUPPORTED_SITE_LANGUAGES': feconf.SUPPORTED_SITE_LANGUAGES,
            'SOCIAL_MEDIA_BUTTONS': SOCIAL_MEDIA_BUTTONS.value,
            'SYSTEM_USERNAMES': feconf.SYSTEM_USERNAMES,
            'user_is_logged_in': user_services.has_fully_registered(
                self.user_id),
            'preferred_site_language_code': self.preferred_site_language_code
        })

        if 'meta_name' not in values:
            values['meta_name'] = 'Personalized Online Learning from Oppia'

        if 'meta_description' not in values:
            values['meta_description'] = (
                'Oppia is a free, open-source learning platform. Join the '
                'community to create or try an exploration today!')

        if redirect_url_on_logout is None:
            redirect_url_on_logout = self.request.uri
        if self.user_id:
            values['logout_url'] = (
                current_user_services.create_logout_url(
                    redirect_url_on_logout))
        else:
            target_url = (
                '/' if self.request.uri.endswith(feconf.SPLASH_URL)
                else self.request.uri)
            values['login_url'] = (
                current_user_services.create_login_url(target_url))

        # Create a new csrf token for inclusion in HTML responses. This assumes
        # that tokens generated in one handler will be sent back to a handler
        # with the same page name.
        values['csrf_token'] = ''
<<<<<<< HEAD
        values['csrf_token_for_footer'] = ''
        if self.REQUIRE_PAYLOAD_CSRF_CHECK and self.PAGE_NAME_FOR_CSRF:
            values['csrf_token'] = CsrfTokenManager.create_csrf_token(
                self.user_id, self.PAGE_NAME_FOR_CSRF)
            values['csrf_token_for_footer'] = (
                CsrfTokenManager.create_csrf_token(
                    self.user_id, feconf.FOOTER_PAGE_NAME_FOR_CSRF))
=======
        values['csrf_token_create_exploration'] = ''
        if self.REQUIRE_PAYLOAD_CSRF_CHECK:
            if self.PAGE_NAME_FOR_CSRF:
                values['csrf_token'] = CsrfTokenManager.create_csrf_token(
                    self.user_id, self.PAGE_NAME_FOR_CSRF)
            if self.PAGE_HAS_CREATE_EXP_REQUEST:
                values['csrf_token_create_exploration'] = (
                    CsrfTokenManager.create_csrf_token(
                        self.user_id, feconf.CSRF_PAGE_NAME_CREATE_EXPLORATION
                    )
                )
>>>>>>> b888d6cf

        self.response.cache_control.no_cache = True
        self.response.cache_control.must_revalidate = True
        self.response.headers['Strict-Transport-Security'] = (
            'max-age=31536000; includeSubDomains')
        self.response.headers['X-Content-Type-Options'] = 'nosniff'

        if iframe_restriction is not None:
            if iframe_restriction in ['SAMEORIGIN', 'DENY']:
                self.response.headers['X-Frame-Options'] = iframe_restriction
            else:
                raise Exception(
                    'Invalid X-Frame-Options: %s' % iframe_restriction)

        self.response.expires = 'Mon, 01 Jan 1990 00:00:00 GMT'
        self.response.pragma = 'no-cache'
        self.response.write(self.jinja2_env.get_template(
            filename).render(**values))

        # Calculate the processing time of this request.
        duration = datetime.datetime.utcnow() - self.start_time
        processing_time = duration.seconds + duration.microseconds / 1E6

        counters.HTML_RESPONSE_TIME_SECS.inc(increment=processing_time)
        counters.HTML_RESPONSE_COUNT.inc()

    def _render_exception(self, error_code, values):
        assert error_code in [400, 401, 404, 500]
        values['code'] = error_code

        # This checks if the response should be JSON or HTML.
        if self.payload is not None:
            self.render_json(values)
        else:
            self.values.update(values)
            self.render_template(
                'error/error.html', iframe_restriction=None)

    def handle_exception(self, exception, unused_debug_mode):
        """Overwrites the default exception handler."""
        logging.info(''.join(traceback.format_exception(*sys.exc_info())))
        logging.error('Exception raised: %s', exception)

        if isinstance(exception, self.PageNotFoundException):
            logging.error('Invalid URL requested: %s', self.request.uri)
            self.error(404)
            self._render_exception(404, {
                'error': 'Could not find the page %s.' % self.request.uri})
            return

        if isinstance(exception, self.NotLoggedInException):
            self.redirect(
                current_user_services.create_login_url(self.request.uri))
            return

        if isinstance(exception, self.UnauthorizedUserException):
            self.error(401)
            self._render_exception(401, {'error': unicode(exception)})
            return

        if isinstance(exception, self.InvalidInputException):
            self.error(400)
            self._render_exception(400, {'error': unicode(exception)})
            return

        if isinstance(exception, self.InternalErrorException):
            self.error(500)
            self._render_exception(500, {'error': unicode(exception)})
            return

        self.error(500)
        self._render_exception(500, {'error': unicode(exception)})

    class UnauthorizedUserException(Exception):
        """Error class for unauthorized access."""

    class NotLoggedInException(Exception):
        """Error class for users that are not logged in (error code 401)."""

    class InvalidInputException(Exception):
        """Error class for invalid input on the user side (error code 400)."""

    class PageNotFoundException(Exception):
        """Error class for a page not found error (error code 404)."""

    class InternalErrorException(Exception):
        """Error class for an internal server side error (error code 500)."""


class Error404Handler(BaseHandler):
    """Handles 404 errors."""

    REQUIRE_PAYLOAD_CSRF_CHECK = False


class CsrfTokenManager(object):
    """Manages page/user tokens in memcache to protect against CSRF."""

    # Max age of the token (48 hours).
    _CSRF_TOKEN_AGE_SECS = 60 * 60 * 48
    # Default user id for non-logged-in users.
    _USER_ID_DEFAULT = 'non_logged_in_user'

    @classmethod
    def init_csrf_secret(cls):
        """Verify that non-default CSRF secret exists; creates one if not."""

        # Any non-default value is fine.
        if CSRF_SECRET.value and CSRF_SECRET.value != DEFAULT_CSRF_SECRET:
            return

        # Initialize to random value.
        config_services.set_property(
            feconf.SYSTEM_COMMITTER_ID, CSRF_SECRET.name,
            base64.urlsafe_b64encode(os.urandom(20)))

    @classmethod
    def _create_token(cls, user_id, page_name, issued_on):
        """Creates a digest (string representation) of a token."""
        cls.init_csrf_secret()

        # The token has 4 parts: hash of the actor user id, hash of the page
        # name, hash of the time issued and plain text of the time issued.

        if user_id is None:
            user_id = cls._USER_ID_DEFAULT

        # Round time to seconds.
        issued_on = long(issued_on)

        digester = hmac.new(str(CSRF_SECRET.value))
        digester.update(str(user_id))
        digester.update(':')
        digester.update(str(page_name))
        digester.update(':')
        digester.update(str(issued_on))

        digest = digester.digest()
        token = '%s/%s' % (issued_on, base64.urlsafe_b64encode(digest))

        return token

    @classmethod
    def _get_current_time(cls):
        return time.time()

    @classmethod
    def create_csrf_token(cls, user_id, page_name):
        if not page_name:
            raise Exception('Cannot create CSRF token if page name is empty.')
        return cls._create_token(user_id, page_name, cls._get_current_time())

    @classmethod
    def is_csrf_token_valid(cls, user_id, page_name, token):
        """Validate a given CSRF token with the CSRF secret in memcache."""
        try:
            parts = token.split('/')
            if len(parts) != 2:
                return False

            issued_on = long(parts[0])
            age = cls._get_current_time() - issued_on
            if age > cls._CSRF_TOKEN_AGE_SECS:
                return False

            authentic_token = cls._create_token(user_id, page_name, issued_on)
            if authentic_token == token:
                return True

            return False
        except Exception:
            return False<|MERGE_RESOLUTION|>--- conflicted
+++ resolved
@@ -469,27 +469,21 @@
         # that tokens generated in one handler will be sent back to a handler
         # with the same page name.
         values['csrf_token'] = ''
-<<<<<<< HEAD
-        values['csrf_token_for_footer'] = ''
-        if self.REQUIRE_PAYLOAD_CSRF_CHECK and self.PAGE_NAME_FOR_CSRF:
-            values['csrf_token'] = CsrfTokenManager.create_csrf_token(
-                self.user_id, self.PAGE_NAME_FOR_CSRF)
-            values['csrf_token_for_footer'] = (
-                CsrfTokenManager.create_csrf_token(
-                    self.user_id, feconf.FOOTER_PAGE_NAME_FOR_CSRF))
-=======
+        values['csrf_token_i18n'] = ''
         values['csrf_token_create_exploration'] = ''
         if self.REQUIRE_PAYLOAD_CSRF_CHECK:
             if self.PAGE_NAME_FOR_CSRF:
                 values['csrf_token'] = CsrfTokenManager.create_csrf_token(
                     self.user_id, self.PAGE_NAME_FOR_CSRF)
+                values['csrf_token_i18n'] = (
+                    CsrfTokenManager.create_csrf_token(
+                        self.user_id, feconf.CSRF_PAGE_NAME_I18N))
             if self.PAGE_HAS_CREATE_EXP_REQUEST:
                 values['csrf_token_create_exploration'] = (
                     CsrfTokenManager.create_csrf_token(
                         self.user_id, feconf.CSRF_PAGE_NAME_CREATE_EXPLORATION
                     )
                 )
->>>>>>> b888d6cf
 
         self.response.cache_control.no_cache = True
         self.response.cache_control.must_revalidate = True
