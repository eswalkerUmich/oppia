--- conflicted
+++ resolved
@@ -187,13 +187,8 @@
             rights_manager.Actor(self.user_id).can_edit(
                 rights_manager.ACTIVITY_TYPE_EXPLORATION, exploration_id))
 
-<<<<<<< HEAD
-        value_generators_js = VALUE_GENERATORS_JS.value
-
         visualizations_html = visualization_registry.Registry.get_full_html()
 
-=======
->>>>>>> 6132b10b
         interaction_ids = (
             interaction_registry.Registry.get_all_interaction_ids())
 
@@ -258,8 +253,7 @@
             'value_generators_js': jinja2.utils.Markup(
                 get_value_generators_js()),
             'title': exploration.title,
-            'visualizations_html': jinja2.utils.Markup(
-                visualizations_html),
+            'visualizations_html': jinja2.utils.Markup(visualizations_html),
             'ALL_LANGUAGE_CODES': feconf.ALL_LANGUAGE_CODES,
             'ALLOWED_GADGETS': feconf.ALLOWED_GADGETS,
             'ALLOWED_INTERACTION_CATEGORIES': (
