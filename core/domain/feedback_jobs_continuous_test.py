--- conflicted
+++ resolved
@@ -400,25 +400,13 @@
             })
 
             # Trigger close event.
-<<<<<<< HEAD
             threadlist = feedback_services.get_all_threads(exp_id, False)
             thread_id = feedback_services.get_thread_id_from_full_thread_id(
                 threadlist[0]['full_thread_id'])
-            feedback_services.create_message(exp_id, thread_id, 'author',
+            feedback_services.create_message(
+                exp_id, thread_id, 'author',
                 feedback_models.STATUS_CHOICES_FIXED, None, 'some text')
-            self.process_and_flush_pending_tasks()
-
-            self.assertEqual(
-                ModifiedFeedbackAnalyticsAggregator.get_thread_analytics(
-                    exp_id), {
-=======
-            threadlist = feedback_services.get_threadlist(exp_id)
-            thread_id = threadlist[0]['thread_id']
-            feedback_services.create_message(
-                thread_id, 'author', feedback_models.STATUS_CHOICES_FIXED,
-                None, 'some text')
-            self._flush_tasks_and_check_analytics(exp_id, {
->>>>>>> 2038a1ae
+            self._flush_tasks_and_check_analytics(exp_id, {
                 'num_open_threads': 0,
                 'num_total_threads': 1,
             })
@@ -440,42 +428,24 @@
             })
 
             # Trigger close event.
-<<<<<<< HEAD
             threadlist = feedback_services.get_all_threads(exp_id, False)
             thread_id = feedback_services.get_thread_id_from_full_thread_id(
                 threadlist[0]['full_thread_id'])
-            feedback_services.create_message(exp_id, thread_id, 'author',
+            feedback_services.create_message(
+                exp_id, thread_id, 'author',
                 feedback_models.STATUS_CHOICES_FIXED, None, 'some text')
-            self.process_and_flush_pending_tasks()
-=======
-            threadlist = feedback_services.get_threadlist(exp_id)
-            thread_id = threadlist[0]['thread_id']
-            feedback_services.create_message(
-                thread_id, 'author', feedback_models.STATUS_CHOICES_FIXED,
-                None, 'some text')
->>>>>>> 2038a1ae
-
             self._flush_tasks_and_check_analytics(exp_id, {
                 'num_open_threads': 0,
                 'num_total_threads': 1,
             })
 
             # Trigger reopen event.
-<<<<<<< HEAD
             threadlist = feedback_services.get_all_threads(exp_id, False)
             thread_id = feedback_services.get_thread_id_from_full_thread_id(
                 threadlist[0]['full_thread_id'])
-            feedback_services.create_message(exp_id, thread_id, 'author',
+            feedback_services.create_message(
+                exp_id, thread_id, 'author',
                 feedback_models.STATUS_CHOICES_OPEN, None, 'some text')
-            self.process_and_flush_pending_tasks()
-=======
-            threadlist = feedback_services.get_threadlist(exp_id)
-            thread_id = threadlist[0]['thread_id']
-            feedback_services.create_message(
-                thread_id, 'author', feedback_models.STATUS_CHOICES_OPEN,
-                None, 'some text')
->>>>>>> 2038a1ae
-
             self._flush_tasks_and_check_analytics(exp_id, {
                 'num_open_threads': 1,
                 'num_total_threads': 1,
@@ -498,42 +468,24 @@
             })
 
             # Trigger close event.
-<<<<<<< HEAD
             threadlist = feedback_services.get_all_threads(exp_id, False)
             thread_id = feedback_services.get_thread_id_from_full_thread_id(
                 threadlist[0]['full_thread_id'])
-            feedback_services.create_message(exp_id, thread_id, 'author',
+            feedback_services.create_message(
+                exp_id, thread_id, 'author',
                 feedback_models.STATUS_CHOICES_FIXED, None, 'some text')
-            self.process_and_flush_pending_tasks()
-=======
-            threadlist = feedback_services.get_threadlist(exp_id)
-            thread_id = threadlist[0]['thread_id']
-            feedback_services.create_message(
-                thread_id, 'author', feedback_models.STATUS_CHOICES_FIXED,
-                None, 'some text')
->>>>>>> 2038a1ae
-
             self._flush_tasks_and_check_analytics(exp_id, {
                 'num_open_threads': 0,
                 'num_total_threads': 1,
             })
 
             # Trigger thread status change event.
-<<<<<<< HEAD
             threadlist = feedback_services.get_all_threads(exp_id, False)
             thread_id = feedback_services.get_thread_id_from_full_thread_id(
                 threadlist[0]['full_thread_id'])
-            feedback_services.create_message( exp_id, thread_id, 'author',
+            feedback_services.create_message(
+                exp_id, thread_id, 'author',
                 feedback_models.STATUS_CHOICES_IGNORED, None, 'some text')
-            self.process_and_flush_pending_tasks()
-=======
-            threadlist = feedback_services.get_threadlist(exp_id)
-            thread_id = threadlist[0]['thread_id']
-            feedback_services.create_message(
-                thread_id, 'author', feedback_models.STATUS_CHOICES_IGNORED,
-                None, 'some text')
->>>>>>> 2038a1ae
-
             self._flush_tasks_and_check_analytics(exp_id, {
                 'num_open_threads': 0,
                 'num_total_threads': 1,
