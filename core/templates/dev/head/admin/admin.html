<!DOCTYPE html>
<html ng-app="oppia">
  <head>
    <title>Oppia Admin Panel</title>

    {% include 'header_css_libs.html' %}
    {% include 'header_js_libs.html' %}
    <script>
      var GLOBALS = {
        csrf_token: JSON.parse('{{csrf_token|js_string}}'),
        DEMO_EXPLORATION_IDS: JSON.parse('{{demo_exploration_ids|js_string}}')
      }
    </script>
    <style>
      html, body {
        background-color: #eee;
      }
    </style>
  </head>

  <body ng-controller="Admin" ng-cloak>
    <nav class="navbar navbar-default oppia-navbar oppia-prevent-selection" role="navigation">
      <div class="navbar-container" style="background-color: #00376d">
        <div class="navbar-header protractor-test-navbar-header pull-left">
          <a class="oppia-navbar-brand-name oppia-transition-200" href="/library">
            <img src="/images/logo/288x128_logo_white.png" class="oppia-logo" ng-class="'oppia-logo-wide'">
          </a>
          <ul class="nav navbar-nav oppia-navbar-breadcrumb">
            <li>
              <span class="oppia-navbar-breadcrumb-separator"></span>
              Admin
            </li>
          </ul>
        </div>

        <div ng-cloak class="navbar-header pull-right">
          <ul class="nav oppia-navbar-nav oppia-navbar-profile-admin">
            <li class="dropdown pull-right">
              <a class="dropdown-toggle oppia-navbar-dropdown-toggle" data-toggle="dropdown" ng-mouseover="onMouseoverProfilePictureOrDropdown($event)" ng-mouseleave="onMouseoutProfilePictureOrDropdown($event)">
                <div class="oppia-navbar-profile-picture-container" ng-cloak>
                  {% if profile_picture_data_url %}
                    <img src="{{profile_picture_data_url}}" class="oppia-navbar-profile-picture img-circle">
                    <span class="caret" style="margin-top: 10px;"></span>
                  {% else %}
                    <i class="material-icons md-40" style="margin-top: -1px;">&#xE853;</i>
                    <span class="caret" style="margin-top: -26px;"></span>
                  {% endif %}

<<<<<<< HEAD
    <h3>Reload a single collection</h3>
    <div class="container" style="margin-left: 0;">
      {% for collection in demo_collections %}
        <div class="row protractor-test-reload-collection-row">
          <span class="col-lg-4 col-md-4 col-sm-4 protractor-test-reload-collection-title">
            {{collection[1]}}
          </span>
          <span class="col-lg-2 col-md-2 col-sm-2">
            <button type="button" class="btn btn-default protractor-test-reload-collection-button" ng-click="reloadCollection({{collection[0]}})">
              Reload
            </button>
          </span>
        </div>
      {% endfor %}
    <h3>Jobs</h3>

    <h4>Current time: {{human_readable_current_time}}</h4>

    <h4>One-off jobs</h4>
    <ul>
      {% for job_spec in one_off_job_specs %}
        <li>
          {{job_spec.job_type}}
          <button ng-click="startNewJob('{{job_spec.job_type}}')">
            Start new job
          </button>
          {% if job_spec.is_queued_or_running %}
            <span class="oppia-serious-warning-text">
              <strong>(warning: an instance of this job type is already running)</strong>
            </span>
          {% endif %}
        </li>
      {% endfor %}
    </ul>

    <h4>Continuous computations</h4>
    <table class="table">
      <tr>
        <th>Type</th>
        <th>Status</th>
        <th>Last started</th>
        <th>Last stop signal sent</th>
        <th>Last finished</th>
        <th>Active realtime layer</th>
        <th>Controls</th>
      </tr>
      {% for computation in continuous_computations_data %}
        <tr>
          <td>{{computation.computation_type}}</td>
          <td>{{computation.status_code}}</td>
          <td>{{computation.human_readable_last_started}}</td>
          <td>{{computation.human_readable_last_stopped}}</td>
          <td>{{computation.human_readable_last_finished}}</td>
          <td>{{computation.active_realtime_layer_index}}</td>
          <td>
            {% if computation.is_startable %}
              <button ng-click="startComputation('{{computation.computation_type}}')">
                Start
              </button>
            {% endif %}
            {% if computation.is_stoppable %}
              <button ng-click="stopComputation('{{computation.computation_type}}')">
                Stop
              </button>
            {% endif %}
          </td>
        </tr>
      {% endfor %}
    </table>

    <h4>Unfinished jobs</h4>
    <em>Note: This table may be stale; refresh to see the latest state.</em>
    <table class="table">
      <tr>
        <th>Job ID</th>
        <th>Status</th>
        <th>Time started</th>
        <th>Time finished</th>
        <th></th>
      </tr>
      {% for job in unfinished_job_data %}
        <tr>
          <td>{{job.id}}</td>
          <td>{{job.status_code}}</td>
          <td>{{job.human_readable_time_started}}</td>
          <td>{{job.human_readable_time_finished}}</td>
          <td>
            {% if job.can_be_canceled %}
              <button ng-click="cancelJob('{{job['id']}}', '{{job['job_type']}}')">
                Cancel
              </button>
            {% endif %}
          </td>
        </tr>
      {% endfor %}
    </table>

    <h4>Recent jobs</h4>
    <em>Note: This table may be stale; refresh to see the latest state.</em>
    <table class="table">
      <tr>
        <th>Job ID</th>
        <th>Status</th>
        <th>Time started</th>
        <th>Time finished</th>
        <th></th>
      </tr>
      {% for job in recent_job_data %}
        <tr>
          <td>{{job.id}}</td>
          <td>{{job.status_code}}</td>
          <td>{{job.human_readable_time_started}}</td>
          <td>{{job.human_readable_time_finished}}</td>
          <td>
            <button ng-click="getJobOutput('{{job['id']}}')">
              View Output
            </button>
          </td>
        </tr>
      {% endfor %}
    </table>

    <div ng-if="showJobOutput">
      <h4>Job Output</h4>
      <ul ng-if="jobOutput.length != 0">
        <li ng-repeat="output in jobOutput"><[output]></li>
      </ul>
      <em ng-if="jobOutput.length == 0">None</em>
    </div>
=======
                  <div class="oppia-navbar-dashboard-indicator ng-cloak" ng-if="numUnseenNotifications > 0">
                    <span class="oppia-navbar-dashboard-indicator-text">
                      <[numUnseenNotifications]>
                    </span>
                  </div>

                  <div style="display: none;" class="oppia-user-email">
                    {{user_email}}
                  </div>
                </div>
              </a>
              <ul class="dropdown-menu ng-cloak oppia-navbar-dropdown" role="menu" ng-mouseover="onMouseoverProfilePictureOrDropdown($event)" ng-mouseleave="onMouseoutProfilePictureOrDropdown($event)" ng-show="profileDropdownIsActive">
                <li>
                  <a ng-click="onMouseoutProfilePictureOrDropdown($event)" href="/profile/{{username}}" style="color: #00376d">
                    <strong>{{username}}</strong>
                  </a>
                </li>
                <hr class="oppia-top-right-menu-item-separator">
                <li>
                  <a ng-click="onMouseoutProfilePictureOrDropdown($event)" href="/dashboard" style="color: #00376d">
                    Creator Dashboard
                  </a>
                </li>
                <li>
                  <a ng-click="onMouseoutProfilePictureOrDropdown($event)" href="/notifications_dashboard" style="color: #00376d">
                    Notifications
                    <span ng-if="numUnseenNotifications > 0">
                      (<[numUnseenNotifications]>)
                    </span>
                  </a>
                </li>
                <li>
                  <a ng-click="onMouseoutProfilePictureOrDropdown($event)" href="/preferences" style="color: #00376d">Preferences</a>
                </li>

                {% if is_moderator %}
                  <li>
                    <a ng-click="onMouseoutProfilePictureOrDropdown($event)" href="/moderator" target="_blank" style="color: #00376d">
                      Moderator Page
                    </a>
                  </li>
                {% endif %}
                {% if is_super_admin %}
                  <li>
                    <a ng-click="onMouseoutProfilePictureOrDropdown($event)" href="/admin" target="_blank" style="color: #00376d">
                      Admin Page
                    </a>
                  </li>
                {% endif %}
                <hr class="oppia-top-right-menu-item-separator">
                <li>
                  <a ng-click="onMouseoutProfilePictureOrDropdown($event)" href="{{logout_url}}" style="color: #00376d">Logout</a>
                </li>
              </ul>
            </li>
>>>>>>> 030a1800

            <ul class="nav oppia-navbar-tabs oppia-navbar-tabs-admin">
              <li class="oppia-clickable-navbar-element pull-right">
                <a class="oppia-navbar-tab" href="#misc" tooltip="Miscellaneous" tooltip-placement="bottom" ng-click="showMiscTab()">
                  Misc
                </a>
              </li>
              <li class="oppia-clickable-navbar-element pull-right">
                <a class="oppia-navbar-tab protractor-test-admin-config-tab" href="#config" tooltip="Config" tooltip-placement="bottom" ng-click="showConfigTab()">
                  Config
                </a>
              </li>
              <li class="oppia-clickable-navbar-element pull-right">
                <a class="oppia-navbar-tab" href="#jobs" tooltip="Jobs" tooltip-placement="bottom" ng-click="showJobsTab()">
                  Jobs
                </a>
              </li>
              <li class="dropdown oppia-navbar-clickable-dropdown pull-right">
                <a class="oppia-navbar-tab" href="#activities" tooltip="Activities" tooltip-placement="bottom" ng-click="showActivitiesTab()">
                  Activities
                </a>
              </li>
            </ul>
          </ul>
        </div>
      </div>
    </nav>

    <div align="center" ng-if="message" style="background-color: #ffffff; position: fixed; max-width: 30%; z-index: 3000; border: 1px solid #00376d; right: 30px; bottom: 30px">
      <[message]>
    </div>
    <br>

    <div class="row">
      <div class="col-lg-12 col-md-12 col-sm-12" ng-if="currentTab === TAB_ACTIVITIES" style="margin-top: 16px;">
        <md-card class="oppia-page-card oppia-long-text" style="max-width:700px">
          <div class="container" style="margin-left: 0;">
            <h3>Reload a single exploration</h3>
            {% for exploration in demo_explorations %}
              <div class="row protractor-test-reload-exploration-row">
                <span class="col-lg-4 col-md-4 col-sm-4 protractor-test-reload-exploration-title">
                  {{exploration[1]}}
                </span>
                <span class="col-lg-2 col-md-2 col-sm-2">
                  <button type="button" class="btn btn-default protractor-test-reload-exploration-button pull-right" ng-click="reloadExploration({{exploration[0]}})">
                  Reload
                  </button>
                </span>
              </div>
            {% endfor %}
            <button type="button" class="btn btn-default protractor-test-reload-all-explorations-button" ng-click="reloadAllExplorations()">
            Reload All Explorations
            </button>
          </div>
        </md-card>

        <md-card class="oppia-page-card oppia-long-text" style="max-width: 700px">
          <div class="container" style="margin-left: 0;">
            <h3>Reload a single collection</h3>
            {% for collection in demo_collections %}
              <div class="row protractor-test-reload-collection-row">
                <span class="col-lg-4 col-md-4 col-sm-4 protractor-test-reload-collection-title">
                  {{collection[1]}}
                </span>
                <span class="col-lg-2 col-md-2 col-sm-2">
                  <button type="button" class="btn btn-default protractor-test-reload-collection-button pull-right" ng-click="reloadCollection({{collection[0]}})">
                  Reload
                  </button>
                </span>
              </div>
            {% endfor %}
          </div>
        </md-card>
      </div><br><br>

      <div class="col-lg-12 col-md-12 col-sm-12" style="margin-top: -30px; margin-bottom: -30px">
        <md-card class="oppia-page-card oppia-long-text" ng-if="currentTab === TAB_JOBS" style="max-width: 900px">
          <h4>Continuous computations</h4>
          <table class="table">
            <tr>
              <th>Type</th>
              <th>Status</th>
              <th>Last started</th>
              <th>Last stop signal sent</th>
              <th>Last finished</th>
              <th>Active realtime layer</th>
              <th>Controls</th>
            </tr>
            {% for computation in continuous_computations_data %}
              <tr>
                <td>{{computation.computation_type}}</td>
                <td>{{computation.status_code}}</td>
                <td>{{computation.human_readable_last_started}}</td>
                <td>{{computation.human_readable_last_stopped}}</td>
                <td>{{computation.human_readable_last_finished}}</td>
                <td>{{computation.active_realtime_layer_index}}</td>
                <td>
              {% if computation.is_startable %}
                <button ng-click="startComputation('{{computation.computation_type}}')">
                  Start
                </button>
              {% endif %}
              {% if computation.is_stoppable %}
                <button ng-click="stopComputation('{{computation.computation_type}}')">
                  Stop
                </button>
              {% endif %}
                </td>
              </tr>
            {% endfor %}
          </table>
        </md-card>

        <md-card class="oppia-page-card oppia-long-text" ng-if="currentTab === TAB_JOBS" style="max-width: 900px">
          <h3>Jobs</h3>
          <h4>Current time: {{human_readable_current_time}}</h4>
          <h4>One-off jobs</h4>
          <ul>
            {% for job_spec in one_off_job_specs %}
              <li>
                {{job_spec.job_type}}
                <button class="pull-right" ng-click="startNewJob('{{job_spec.job_type}}')">
                  Start new job
                </button>
                {% if job_spec.is_queued_or_running %}
                  <span class="oppia-serious-warning-text">
                    <strong>(warning: an instance of this job type is already running)</strong>
                  </span>
                {% endif %}
              </li>
            {% endfor %}
          </ul>
        </md-card>

        <md-card class="oppia-page-card oppia-long-text" ng-if="currentTab === TAB_JOBS" style="max-width: 900px">
          <h4>Unfinished jobs</h4>
          <em>Note: This table may be stale; refresh to see the latest state.</em>
          <table class="table">
            <tr>
              <th>Job ID</th>
              <th>Status</th>
              <th>Time started</th>
              <th>Time finished</th>
              <th></th>
            </tr>
            {% for job in unfinished_job_data %}
              <tr>
                <td>{{job.id}}</td>
                <td>{{job.status_code}}</td>
                <td>{{job.human_readable_time_started}}</td>
                <td>{{job.human_readable_time_finished}}</td>
                <td>
                  {% if job.can_be_canceled %}
                    <button ng-click="cancelJob('{{job['id']}}', '{{job['job_type']}}')">
                      Cancel
                    </button>
                  {% endif %}
                </td>
              </tr>
            {% endfor %}
          </table>
        </md-card>

        <md-card class="oppia-page-card oppia-long-text" ng-if="currentTab === TAB_JOBS" style="max-width: 900px">
          <h4>Recent jobs</h4>
          <em>Note: This table may be stale; refresh to see the latest state.</em>
          <table class="table">
            <tr>
              <th>Job ID</th>
              <th>Status</th>
              <th>Time started</th>
              <th>Time finished</th>
              <th></th>
            </tr>
            {% for job in recent_job_data %}
              <tr>
                <td>{{job.id}}</td>
                <td>{{job.status_code}}</td>
                <td>{{job.human_readable_time_started}}</td>
                <td>{{job.human_readable_time_finished}}</td>
                <td>
                  <button ng-click="getJobOutput('{{job['id']}}')">
                    View Output
                  </button>
                </td>
              </tr>
            {% endfor %}
          </table>
          <div ng-if="showJobOutput">
            <h4>Job Output</h4>
            <p>
              <[jobOutput]>
            </p>
          </div>
        </md-card>

        <md-card class="oppia-page-card oppia-long-text" ng-if="currentTab === TAB_CONFIG" style="max-width: 1050px">
          <h3>Configuration properties</h3>
          <div class="container" ng-if="isNonemptyObject(configProperties)" style="margin-left: 0;">
            <div ng-repeat="(configPropertyId, configPropertyData) in configProperties">
              <div class="row protractor-test-config-property" style="padding-bottom: 10px;">
                <span class="col-lg-2 col-md-2 col-sm-2">
                  <em class="protractor-test-config-title"><[configPropertyData.description]></em>
                </span>
                <span class="col-lg-6 col-md-6 col-sm-6">
                  <schema-based-editor schema="configPropertyData.schema" local-value="configPropertyData.value">
                  </schema-based-editor>
                </span>
                <span class="col-lg-2 col-md-2 col-sm-2">
                  <button type="button" class="btn btn-default" ng-click="revertToDefaultConfigPropertyValue(configPropertyId)">Revert to default</button>
                </span>
              </div>
            </div>

            <button ng-click="saveConfigProperties()" class="protractor-test-save-all-configs">Save</button>
            <button ng-click="reloadConfigProperties()">Undo changes</button>
          </div>

          <div ng-if="!isNonemptyObject(configProperties)">
            No configuration properties are available.
          </div>
        </md-card>

        <md-card class="oppia-page-card oppia-long-text" style="max-width: 700px;" ng-if="currentTab === TAB_MISC">
          <h3>Performance Counters</h3>
          <ul>
            {% for counter in counters %}
              <li>
                {{counter.description}} : {{counter.value}}
              </li>
            {% endfor %}
          </ul>
        </md-card>
        <md-card class="oppia-page-card oppia-long-text" ng-if="currentTab === TAB_MISC" style="max-width: 700px">
          <h3>Search Index</h3>

          <button ng-click="clearSearchIndex()">Clear Search Index</button>
        </md-card>
        <md-card class="oppia-page-card oppia-long-text" ng-if="currentTab === TAB_MISC" style="max-width: 700px">
          <h3>Topic Similarities</h3>
          <div>
            Upload a csv file:<br>
            The first line of data should be a list of topic names. The next lines should be a symmetric adjacency matrix of similarities, which are values between 0 and 1.<br>
            <input type="file" id="topicSimilaritiesFile">
            <button ng-click="uploadTopicSimilaritiesFile()">Upload</button><br>
            <button ng-click="downloadTopicSimilaritiesFile()">Download current topic similarities</button>
          </div>
        </md-card>
      </div>
    </div>

    {% if DEV_MODE %}
      <div class="oppia-dev-mode">
        Dev Mode
      </div>
    {% endif %}

    {% include 'forms/form_builder_templates.html' %}
    {% include 'footer_js_libs.html' %}

    <script>
      {{ include_js_file('app.js') }}
      {{ include_js_file('base.js') }}
      {{ include_js_file('admin/Admin.js') }}
      {{ include_js_file('directives.js') }}
      {{ include_js_file('services/alertsService.js') }}
      {{ include_js_file('services/explorationContextService.js') }}

      {{ include_js_file('components/ObjectEditorDirective.js') }}
      {{ include_js_file('components/ValueGeneratorEditorDirective.js') }}

      {{ include_js_file('forms/formBuilder.js') }}

      {{ include_js_file('expressions/expressionSyntaxTree.js') }}
      {{ include_js_file('expressions/evaluator.js') }}
      {{ include_js_file('expressions/parser.js') }}
      {{ value_generators_js }}
    </script>

    {{ rte_components_html }}
  </body>
</html><|MERGE_RESOLUTION|>--- conflicted
+++ resolved
@@ -46,137 +46,6 @@
                     <span class="caret" style="margin-top: -26px;"></span>
                   {% endif %}
 
-<<<<<<< HEAD
-    <h3>Reload a single collection</h3>
-    <div class="container" style="margin-left: 0;">
-      {% for collection in demo_collections %}
-        <div class="row protractor-test-reload-collection-row">
-          <span class="col-lg-4 col-md-4 col-sm-4 protractor-test-reload-collection-title">
-            {{collection[1]}}
-          </span>
-          <span class="col-lg-2 col-md-2 col-sm-2">
-            <button type="button" class="btn btn-default protractor-test-reload-collection-button" ng-click="reloadCollection({{collection[0]}})">
-              Reload
-            </button>
-          </span>
-        </div>
-      {% endfor %}
-    <h3>Jobs</h3>
-
-    <h4>Current time: {{human_readable_current_time}}</h4>
-
-    <h4>One-off jobs</h4>
-    <ul>
-      {% for job_spec in one_off_job_specs %}
-        <li>
-          {{job_spec.job_type}}
-          <button ng-click="startNewJob('{{job_spec.job_type}}')">
-            Start new job
-          </button>
-          {% if job_spec.is_queued_or_running %}
-            <span class="oppia-serious-warning-text">
-              <strong>(warning: an instance of this job type is already running)</strong>
-            </span>
-          {% endif %}
-        </li>
-      {% endfor %}
-    </ul>
-
-    <h4>Continuous computations</h4>
-    <table class="table">
-      <tr>
-        <th>Type</th>
-        <th>Status</th>
-        <th>Last started</th>
-        <th>Last stop signal sent</th>
-        <th>Last finished</th>
-        <th>Active realtime layer</th>
-        <th>Controls</th>
-      </tr>
-      {% for computation in continuous_computations_data %}
-        <tr>
-          <td>{{computation.computation_type}}</td>
-          <td>{{computation.status_code}}</td>
-          <td>{{computation.human_readable_last_started}}</td>
-          <td>{{computation.human_readable_last_stopped}}</td>
-          <td>{{computation.human_readable_last_finished}}</td>
-          <td>{{computation.active_realtime_layer_index}}</td>
-          <td>
-            {% if computation.is_startable %}
-              <button ng-click="startComputation('{{computation.computation_type}}')">
-                Start
-              </button>
-            {% endif %}
-            {% if computation.is_stoppable %}
-              <button ng-click="stopComputation('{{computation.computation_type}}')">
-                Stop
-              </button>
-            {% endif %}
-          </td>
-        </tr>
-      {% endfor %}
-    </table>
-
-    <h4>Unfinished jobs</h4>
-    <em>Note: This table may be stale; refresh to see the latest state.</em>
-    <table class="table">
-      <tr>
-        <th>Job ID</th>
-        <th>Status</th>
-        <th>Time started</th>
-        <th>Time finished</th>
-        <th></th>
-      </tr>
-      {% for job in unfinished_job_data %}
-        <tr>
-          <td>{{job.id}}</td>
-          <td>{{job.status_code}}</td>
-          <td>{{job.human_readable_time_started}}</td>
-          <td>{{job.human_readable_time_finished}}</td>
-          <td>
-            {% if job.can_be_canceled %}
-              <button ng-click="cancelJob('{{job['id']}}', '{{job['job_type']}}')">
-                Cancel
-              </button>
-            {% endif %}
-          </td>
-        </tr>
-      {% endfor %}
-    </table>
-
-    <h4>Recent jobs</h4>
-    <em>Note: This table may be stale; refresh to see the latest state.</em>
-    <table class="table">
-      <tr>
-        <th>Job ID</th>
-        <th>Status</th>
-        <th>Time started</th>
-        <th>Time finished</th>
-        <th></th>
-      </tr>
-      {% for job in recent_job_data %}
-        <tr>
-          <td>{{job.id}}</td>
-          <td>{{job.status_code}}</td>
-          <td>{{job.human_readable_time_started}}</td>
-          <td>{{job.human_readable_time_finished}}</td>
-          <td>
-            <button ng-click="getJobOutput('{{job['id']}}')">
-              View Output
-            </button>
-          </td>
-        </tr>
-      {% endfor %}
-    </table>
-
-    <div ng-if="showJobOutput">
-      <h4>Job Output</h4>
-      <ul ng-if="jobOutput.length != 0">
-        <li ng-repeat="output in jobOutput"><[output]></li>
-      </ul>
-      <em ng-if="jobOutput.length == 0">None</em>
-    </div>
-=======
                   <div class="oppia-navbar-dashboard-indicator ng-cloak" ng-if="numUnseenNotifications > 0">
                     <span class="oppia-navbar-dashboard-indicator-text">
                       <[numUnseenNotifications]>
@@ -232,7 +101,6 @@
                 </li>
               </ul>
             </li>
->>>>>>> 030a1800
 
             <ul class="nav oppia-navbar-tabs oppia-navbar-tabs-admin">
               <li class="oppia-clickable-navbar-element pull-right">
@@ -423,9 +291,10 @@
           </table>
           <div ng-if="showJobOutput">
             <h4>Job Output</h4>
-            <p>
-              <[jobOutput]>
-            </p>
+            <ul ng-if="jobOutput.length != 0">
+              <li ng-repeat="output in jobOutput"><[output]></li>
+            </ul>
+            <em ng-if="jobOutput.length == 0">None</em>
           </div>
         </md-card>
 
