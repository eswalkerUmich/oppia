--- conflicted
+++ resolved
@@ -30,11 +30,8 @@
 
 # DEVELOPERS: Please change this number accordingly when new tests are added
 # or removed.
-<<<<<<< HEAD
-EXPECTED_TEST_COUNT = 639
-=======
-EXPECTED_TEST_COUNT = 643
->>>>>>> 9e0abdc6
+
+EXPECTED_TEST_COUNT = 651
 
 COVERAGE_PATH = os.path.join(
     os.getcwd(), '..', 'oppia_tools', 'coverage-4.0', 'coverage')
